--- conflicted
+++ resolved
@@ -56,11 +56,8 @@
 serde_ini = "0.2.0"
 nix = { version = "0.29.0", features = ["mount"] }
 backhand = "0.18.0"
-<<<<<<< HEAD
 glob = "0.3.1"
-=======
 enum_dispatch = "0.3.13"
->>>>>>> ecda182d
 
 [dependencies.os-detect]
 git = "https://github.com/FyraLabs/distinst"
