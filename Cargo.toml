--- conflicted
+++ resolved
@@ -54,17 +54,13 @@
 jwalk = "0.8.1"
 xattr = "1.4.0"
 filesystem-table = { version = "0.1.2", path = "./filesystem-table" }
-<<<<<<< HEAD
-uu_cp = { version = "0.0.29", features = ["exacl", "feat_acl", "feat_selinux", "selinux"], optional = true }
 kurage = "0.1.0"
-=======
 uu_cp = { version = "0.0.29", features = [
     "exacl",
     "feat_acl",
     "feat_selinux",
     "selinux",
 ], optional = true }
->>>>>>> bcd1ea59
 
 # [dependencies.os-detect]
 # git = "https://github.com/FyraLabs/distinst"
