--- conflicted
+++ resolved
@@ -1,23 +1,15 @@
 prev = Vorige
 next = Volgende
 unknown-os = Onbekend besturingssysteem
-<<<<<<< HEAD
 
 parttype-root = Top-hiërarchie van het bestandssysteem ({ $path })
 parttype-extendedboot = Extended Boot Loader Partitie ({$path})
-=======
-parttype-root = Top-hiërarchie van het bestandssysteem ({ $path })
-parttype-extendedboot = Extended Boot Loader Partitie ({ $path })
->>>>>>> 5f941664
+
 parttype-esp = EFI-systeempartitie ({ $path })
 parttype-home = Gebruikerspartitie ({ $path })
 parttype-var = Partitie voor variabele gegevens (/var) ({ $path })
 parttype-other = Door gebruiker aangepast mountpoint
-<<<<<<< HEAD
 
-
-=======
->>>>>>> 5f941664
 page-welcome = Welkom bij { $distro }
 page-welcome-desc = U kunt { $distro } proberen of de installatie nu starten.
 page-welcome-try = Eerst uitproberen
@@ -91,8 +83,5 @@
 stage-biosgrub = BIOS Grub2 installeren
 stage-kernel = Kernels opnieuw installeren
 stage-selinux = SELinux labels instellen
-<<<<<<< HEAD
 
-=======
->>>>>>> 5f941664
 err-no-bios = Kon geen /sys/firmware/efi vinden, en uw distro heeft geen BIOS-ondersteuning.