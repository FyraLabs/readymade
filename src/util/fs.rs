--- conflicted
+++ resolved
@@ -3,14 +3,10 @@
     path::{Path, PathBuf},
 };
 
-<<<<<<< HEAD
-use color_eyre::{eyre::{bail, eyre}, Section};
-=======
 use color_eyre::{
     eyre::{bail, eyre},
     Section,
 };
->>>>>>> c5e96951
 
 /// Ignore errors about nonexisting files.
 pub fn exist_then<T: Default>(r: std::io::Result<T>) -> std::io::Result<T> {
@@ -71,11 +67,6 @@
         })
 }
 
-<<<<<<< HEAD
-
-
-=======
->>>>>>> c5e96951
 /// Get partition number from partition path
 ///
 /// # Arguments
@@ -84,11 +75,7 @@
 ///
 /// # Returns
 ///
-<<<<<<< HEAD
-/// * `Result<String>` - A string that holds the partition number
-=======
 /// * `Result<usize>` - A string that holds the partition number
->>>>>>> c5e96951
 ///
 /// # Errors
 ///
@@ -113,98 +100,6 @@
 /// ```
 #[tracing::instrument]
 pub fn partition_number(partition_path: &str) -> color_eyre::Result<usize> {
-<<<<<<< HEAD
-    if !partition_path.starts_with("/dev/") {
-        bail!("Not a valid device path");
-    }
-
-    // Table of known block device prefixes
-    // Simple number suffix: /dev/sdXN, /dev/vdXN
-    // pY suffix: /dev/nvmeXpY, /dev/mmcblkXpY, /dev/loopXpY
-    if partition_path.starts_with("/dev/sd") || partition_path.starts_with("/dev/vd") {
-        let partition_number = partition_path
-            .chars()
-            .skip_while(|c| c.is_alphabetic())
-            .filter(|c| c.is_numeric())
-            .collect::<String>();
-
-        return Ok(partition_number.parse::<usize>()?);
-    }
-
-    if partition_path.starts_with("/dev/nvme")
-        || partition_path.starts_with("/dev/mmcblk")
-        || partition_path.starts_with("/dev/loop")
-    {
-        let partition_number = partition_path
-            .chars()
-            .skip_while(|c| c.is_alphabetic())
-            .skip_while(|c| c.is_numeric())
-            .skip_while(|c| *c != 'p')
-            .skip(1)
-            .take_while(|c| c.is_numeric())
-            .collect::<String>();
-
-        if !partition_number.is_empty() {
-            return Ok(partition_number.parse::<usize>()?);
-        }
-
-        bail!("Could not extract partition number");
-    }
-
-    bail!("Could not extract partition number");
-}
-
-/// Get the whole disk from a partition path. i.e. /dev/sda1 -> /dev/sda, /dev/nvme0n1p2 -> /dev/nvme0n1
-#[tracing::instrument]
-pub fn get_whole_disk(partition_path: &str) -> String {
-    if partition_path.starts_with("/dev/sd") || partition_path.starts_with("/dev/vd") {
-        if let Some(pos) = partition_path.rfind(|c: char| c.is_numeric()) {
-            return partition_path[..pos].to_string();
-        }
-    }
-
-    if partition_path.starts_with("/dev/nvme")
-        || partition_path.starts_with("/dev/mmcblk")
-        || partition_path.starts_with("/dev/loop")
-    {
-        // split by p
-        let mut parts = partition_path.split('p');
-        let partition_path = parts.next().unwrap();
-        return partition_path.to_owned();
-    }
-
-    partition_path.to_owned()
-}
-#[cfg(test)]
-mod test {
-    use super::*;
-
-    #[test]
-    fn test_partition_number() {
-        let partition_path = "/dev/sda1";
-        let partno = partition_number(partition_path);
-
-        assert_eq!(partno.unwrap(), 1);
-
-        let partition_path = "/dev/nvme0n1p2";
-        let partno = partition_number(partition_path);
-
-        assert_eq!(partno.unwrap(), 2);
-    }
-
-    #[test]
-    fn test_get_whole_disk() {
-        let partition_path = "/dev/sda1";
-        let whole_disk = get_whole_disk(partition_path);
-
-        assert_eq!(whole_disk, "/dev/sda");
-
-        let partition_path = "/dev/nvme0n1p2";
-        let whole_disk = get_whole_disk(partition_path);
-
-        assert_eq!(whole_disk, "/dev/nvme0n1");
-    }
-=======
     // first, let's
     let metadata = std::fs::metadata(partition_path)?;
     if !metadata.file_type().is_block_device() {
@@ -256,5 +151,4 @@
         .map_or(path.clone(), |(_, tail)| format!("/dev/{tail}"));
 
     Ok(path)
->>>>>>> c5e96951
 }