--- conflicted
+++ resolved
@@ -37,151 +37,66 @@
 pub fn copy_dir<P: AsRef<Path>, Q: AsRef<Path>>(from: P, to: Q) -> color_eyre::Result<()> {
     use rayon::iter::{ParallelBridge, ParallelIterator};
 
-    // todo: use walkdir or something
-    // or https://crates.io/crates/dircpy
-    // or https://docs.rs/fs-more/latest/fs_more/directory/fn.copy_directory.html
-    //
-    // also parallelizing this is a bit of a waste, since we're doing a lot of IO,
-    // and we might mess with the dir order
-
     let to = to.as_ref();
     let from = from.as_ref();
     std::fs::create_dir_all(to)?;
 
     let walkdir = jwalk::WalkDir::new(from).sort(true).into_iter();
-    
-    
 
-    walkdir
-        .enumerate()
-        .par_bridge()
-        .try_for_each(|(_num, entry)| -> color_eyre::Result<()> {
-            // let (num, entry) = entry;
-            let entry = entry?;
+    (walkdir.par_bridge()).try_for_each(|entry| -> color_eyre::Result<()> {
+        let src_path = entry?.path();
+        let dest_path = to.join(src_path.strip_prefix(from)?);
+        let metadata = src_path.symlink_metadata()?;
 
-            let src_path = entry.path();
+        if metadata.is_dir() {
+            std::fs::create_dir_all(&dest_path)?;
+        } else if metadata.is_symlink() {
+            std::fs::create_dir_all(dest_path.parent().unwrap())?;
+            let link = std::fs::read_link(&src_path)?;
+            remove_if_exists(&dest_path)?;
+            std::os::unix::fs::symlink(&link, &dest_path)?;
+        } else {
+            std::fs::create_dir_all(dest_path.parent().unwrap())?;
+            remove_if_exists(&dest_path)?;
+            std::fs::copy(&src_path, &dest_path)?;
+        }
 
-            let dest_path = to.join(src_path.strip_prefix(from)?);
+        // set attributes only for files and dirs, symlinks will fail with ENOENT
+        if metadata.is_dir() || metadata.is_file() {
+            set_attributes(&src_path, &dest_path, &metadata)?;
+        }
 
-            // tracing::trace!(?src_path, ?dest_path, "Copying");
+        Ok(())
+    })
+}
 
-            let metadata = src_path.symlink_metadata()?;
-
-            if metadata.is_dir() {
-                std::fs::create_dir_all(&dest_path)?;
-            } else if metadata.is_symlink() {
-                if !dest_path.parent().unwrap().exists() {
-                    std::fs::create_dir_all(dest_path.parent().unwrap())?;
-                }
-                // read link path
-                let link = std::fs::read_link(&src_path)?;
-
-                remove_if_exists(&dest_path)?;
-                std::os::unix::fs::symlink(&link, &dest_path)?;
-            } else {
-                if !dest_path.parent().unwrap().exists() {
-                    std::fs::create_dir_all(dest_path.parent().unwrap())?;
-                }
-
-                remove_if_exists(&dest_path)?;
-                std::fs::copy(&src_path, &dest_path)?;
-                // let metadata = src_path.symlink_metadata().unwrap();
-            }
-<<<<<<< HEAD
-            // after actually copying the dirs, set the attrs
-            let atime = metadata
-                .accessed()
-                .expect("cannot get atime")
-                .duration_since(std::time::UNIX_EPOCH)
-                .unwrap();
-
-            let mtime = metadata
-                .modified()
-                .expect("cannot get atime")
-                .duration_since(std::time::UNIX_EPOCH)
-                .unwrap();
-            _ = nix::sys::stat::utimes(
-                &dest_path,
-                &nix::sys::time::TimeVal::new(
-                    atime.as_secs().try_into().unwrap(),
-                    (atime.as_micros() % 1_000_000).try_into().unwrap(),
-                ),
-                &nix::sys::time::TimeVal::new(
-                    mtime.as_secs().try_into().unwrap(),
-                    (mtime.as_micros() % 1_000_000).try_into().unwrap(),
-                ),
-            );
-
-            let xattrs = xattr::list(&src_path)?;
-            for xattr in xattrs {
-                let value = xattr::get(&src_path, &xattr)?;
-                if let Some(val) = value {
-                    _ = xattr::set(&dest_path, &xattr, &val);
-                }
-=======
-
-            // set attributes only for files and dirs, symlinks will fail with ENOENT
-            if metadata.is_dir() || metadata.is_file() {
-                // after actually copying the dirs, set the attrs
-                let atime = metadata
-                    .accessed()
-                    .expect("cannot get atime")
-                    .duration_since(std::time::UNIX_EPOCH)
-                    .unwrap();
-
-                let mtime = metadata
-                    .modified()
-                    .expect("cannot get atime")
-                    .duration_since(std::time::UNIX_EPOCH)
-                    .unwrap();
-                // tracing::trace!(?atime, ?mtime, ?dest_path, "Setting times");    
-                nix::sys::stat::utimes(
-                    &dest_path,
-                    &nix::sys::time::TimeVal::new(
-                        atime.as_secs().try_into().unwrap(),
-                        (atime.as_micros() % 1_000_000).try_into().unwrap(),
-                    ),
-                    &nix::sys::time::TimeVal::new(
-                        mtime.as_secs().try_into().unwrap(),
-                        (mtime.as_micros() % 1_000_000).try_into().unwrap(),
-                    ),
-                )?;
-
-                match xattr::list(&src_path) {
-                    Ok(xattrs) => {
-                        for xattr in xattrs {
-                            match xattr::get(&src_path, &xattr) {
-                                Ok(value) => {
-                                    if let Some(val) = value {
-                                        if let Err(e) = xattr::set(&dest_path, &xattr, &val) {
-                                            tracing::warn!(
-                                                "Failed to set xattr {}: {}",
-                                                xattr.to_string_lossy(),
-                                                e
-                                            );
-                                        }
-                                    }
-                                }
-                                Err(e) => {
-                                    tracing::warn!(
-                                        "Failed to get xattr {}: {}",
-                                        xattr.to_string_lossy(),
-                                        e
-                                    );
-                                }
-                            }
-                        }
-                    }
-                    Err(e) => {
-                        tracing::warn!("Failed to list xattrs: {}", e);
-                    }
-                }
-
->>>>>>> 3a1c5270
-            }
-
-            Ok(())
-        })
+fn to_timeval(time: std::time::SystemTime) -> nix::sys::time::TimeVal {
+    let t = time.duration_since(std::time::UNIX_EPOCH).unwrap();
+    nix::sys::time::TimeVal::new(
+        t.as_secs().try_into().unwrap(),
+        (t.as_micros() % 1_000_000).try_into().unwrap(),
+    )
+}
+fn set_attributes(
+    src_path: &Path,
+    dest_path: &Path,
+    metadata: &std::fs::Metadata,
+) -> Result<(), color_eyre::eyre::Error> {
+    let atime = metadata.accessed().expect("cannot get atime");
+    let mtime = metadata.modified().expect("cannot get mtime");
+    nix::sys::stat::utimes(dest_path, &to_timeval(atime), &to_timeval(mtime))?;
+    let xattrs =
+        xattr::list(src_path).inspect_err(|e| tracing::warn!("Failed to list xattrs: {e}"));
+    (xattrs.into_iter().flat_map(IntoIterator::into_iter)).for_each(|xattr| {
+        let val = xattr::get(src_path, &xattr)
+            .inspect_err(|e| tracing::warn!("Failed to get xattr {xattr:?}: {e}"));
+        if let Some(e) =
+            (val.ok().flatten()).and_then(|val| xattr::set(dest_path, &xattr, &val).err())
+        {
+            tracing::warn!("Failed to set xattr {xattr:?}: {e}");
+        }
+    });
+    Ok(())
 }
 
 /// Get partition number from partition path
