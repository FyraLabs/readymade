use bytesize::ByteSize;
use color_eyre::eyre::eyre;
use itertools::Itertools;
use std::fmt::Write;
// use lsblk::mountpoints;
use std::path::PathBuf;
use sys_mount::MountFlags;
use tiffin::{Container, MountTarget};

use crate::backend::repartcfg::{FileSystem, RepartConfig};

/// Gets the systemd version
pub fn systemd_version() -> color_eyre::Result<usize> {
    let output = std::process::Command::new("systemctl")
        .arg("--version")
        .output()?;
    let version_str = std::str::from_utf8(&output.stdout)?;
    let version = version_str
        .split_whitespace()
        .nth(1)
        .ok_or_else(|| eyre!("Could not parse systemd version"))?
        .split('.')
        .next()
        .ok_or_else(|| eyre!("Could not parse systemd version"))?
        .parse()?;
    Ok(version)
}

#[derive(Debug, Default, serde::Serialize, serde::Deserialize)]
// type should be just an array of partitions
#[serde(transparent)]
pub struct RepartOutput {
    #[serde(flatten)]
    pub partitions: Vec<RepartPartition>,
}

impl RepartOutput {
    /// Generate a `BTreeMap` of mountpoint -> node name for generating /etc/fstab
    /// from DDI partition types
    pub fn mountpoints(&self) -> impl Iterator<Item = (&'static str, String)> + '_ {
        self.partitions
            .iter()
            .filter_map(|part| part.ddi_mountpoint().map(|mp| (mp, part.node.clone())))
    }

    pub fn find_by_node(&self, node: &str) -> Option<&RepartPartition> {
        self.partitions.iter().find(|part| part.node == node)
    }

    /// Generate a /etc/fstab file from the DDI partition types
    ///
<<<<<<< HEAD
    /// This function may be deprecated when systemd 256 hits f40, or when
    /// we rebase to f41
    pub fn generate_fstab(&self) -> color_eyre::Result<String> {
=======
    /// This function may be deprecated when systemd 256 or 257 properly generates fstab
    ///
    /// # XXX: This will read the config files in the ***CURRENT*** root context
    /// So you must have the same config files in the chroot, or exit the chroot,
    /// run this, then re-enter the chroot.
    pub fn generate_fstab(&self) -> String {
>>>>>>> a64cd63d
        let mut fstab = String::new();

        let mut partitions = vec![];
        for part in &self.partitions {
            partitions.extend(part.mount_point()?.into_iter().map(|mp| (mp, part.clone())));
        }
        // sort by mountpoint,
        // root goes first, then each subdirectory counting the slashes
        partitions.sort_by(|((a_mnt, _), _), ((b_mnt, _), _)| {
            // If either path is root (/), it should go first
            if a_mnt == "/" {
                std::cmp::Ordering::Less
            } else if b_mnt == "/" {
                std::cmp::Ordering::Greater
            } else {
                // Otherwise sort by number of slashes then alphabetically
                let a_slashes = a_mnt.chars().filter(|&c| c == '/').count();
                let b_slashes = b_mnt.chars().filter(|&c| c == '/').count();
                a_slashes.cmp(&b_slashes).then(a_mnt.cmp(&b_mnt))
            }
        });

        tracing::trace!(?partitions, "Sorted partitions");

        for (mnt, part) in partitions {
            println!("Processing partition: {}", part.node);
            // if let Some(_mntpnt) = part.ddi_mountpoint() {
            tracing::trace!(?part, "Processing partition");
            let entry = part.fstab_entry(mnt)?;
            writeln!(&mut fstab, "{entry}").unwrap();
        }

        Ok(fstab)
    }

    /// Create `tiffin::Container` from the repartitioning output with the mountpoints
    /// from the DDI partition types
    pub fn to_container(&self) -> color_eyre::Result<Container> {
        let temp_dir = tempfile::tempdir()?.into_path();

        let mut container = Container::new(temp_dir);

        for (mntpoint, node) in self.mountpoints() {
            // strip
            // mntpoint.trim_start_matches('/')
            let mnt_target = MountTarget {
                target: PathBuf::from(mntpoint),
                flags: MountFlags::empty(),
                data: None,
                fstype: None,
            };

            container.add_mount(mnt_target, PathBuf::from(node));
        }

        Ok(container)
    }
}

impl std::str::FromStr for RepartOutput {
    type Err = serde_json::Error;

    fn from_str(s: &str) -> Result<Self, Self::Err> {
        serde_json::from_str(s)
    }
}

#[derive(Debug, Default, serde::Serialize, serde::Deserialize, Clone)]
pub struct RepartPartition {
    // "type"
    #[serde(rename = "type")]
    part_type: String,
    label: String,
    uuid: uuid::Uuid,
    partno: i32,
    file: PathBuf,
    node: String,
    offset: usize,
    old_size: ByteSize,
    raw_size: ByteSize,
    old_padding: usize,
    raw_padding: usize,
    activity: String,
}
impl RepartPartition {
    /// Returns a Discoverable Disk Image (DDI) mountpoint if defined
    /// by checking the partition type
    pub fn ddi_mountpoint(&self) -> Option<&'static str> {
        match self.part_type.as_str() {
            "xbootldr" => Some("/boot"),
            "esp" => Some("/boot/efi"),
            x if x.starts_with("root-") => Some("/"),
            _ => None,
        }
    }

    /// Generate an FS Table entry for the partition,
    /// Returns a line for /etc/fstab
    ///
    /// This will refer to the config file systemd-repart refers to.
    ///
    #[tracing::instrument]
    pub fn fstab_entry(
        &self,
        (mntpoint, mntpoint_opts): (String, Option<String>),
    ) -> color_eyre::Result<String> {
        const FALLBACK_FS: &str = "auto";
        const FALLBACK_OPTS: &str = "defaults";
        const FALLBACK_DUMP: i32 = 0;
        const FALLBACK_PASS: i32 = 2;

        tracing::trace!("Generating fstab entry");
        // Now, let's read the config file this thing is generated from...

        // This will try to read the repart config file this thing is from,
        // which means that this will fail if the file is not there
        // but in most cases, it should be there if you're running this anyway since
        // the output is generated from the config file on the same run

        // FIXME: handle errors gracefully
        let file_config = std::fs::read_to_string(&self.file)?;

        let config: RepartConfig = serde_systemd_unit::from_str(&file_config)?;

        tracing::trace!("{:#?}", config);

        // get fs type
        let fs_fmt = &config.partition.format;

        // serialize fs into string, if it's not there, use the fallback
        // use serde::Serialize;
        let fs_fmt_str = serde_json::to_string(fs_fmt)
            .unwrap_or_else(|_| FALLBACK_FS.to_owned())
            .replace('"', "");

        let mut mount_opts = String::new();

        // In case we have btrfs

        if let Some(FileSystem::Btrfs) = fs_fmt {
            if let Some(default_subvol) = &config.partition.default_subvolume {
                write!(&mut mount_opts, "subvol={default_subvol},")?;
            }

            if let Some(compression) = &config.partition.compression {
                if let Some(comp_level) = &config.partition.compression_level {
                    write!(&mut mount_opts, "compress={compression}:{comp_level},")?;
                } else {
                    write!(&mut mount_opts, "compress={compression},")?;
                }
            }
        }

        if let Some(opts) = mntpoint_opts {
            write!(&mut mount_opts, "{opts}")?;
        }

        // if we still have no mount options, use the fallback

        if mount_opts.is_empty() {
            mount_opts.push_str(FALLBACK_OPTS);
        }

        // let's get the UUID

        let uuid = self.uuid.to_string();

        // let's get the dump and pass values

        let dump = FALLBACK_DUMP; //todo: is there a config option for this?

        let pass = {
            // We will be checking from filesystem type

            // or the root device it should be 1. For other partitions it should be 2, or 0 to disable checking.

            // If the root file system is btrfs or XFS, the fsck order should be set to 0 instead of 1.

            if let Some(FileSystem::Btrfs) = fs_fmt {
                0
            } else if let Some(FileSystem::Xfs) = fs_fmt {
                0
            } else if mntpoint == "/" {
                1
            } else {
                FALLBACK_PASS
            }
        };

        // now let's write the fstab entry
        Ok(format!(
            "PARTUUID={uuid}\t{mntpoint}\t{fs_fmt_str}\t{mount_opts}\t{dump}\t{pass}"
        ))
    }

    // XXX: This is kinda weird.
    pub fn mount_point(&self) -> color_eyre::Result<Vec<(String, Option<String>)>> {
        // Read the config file or guess from DDI or return None
        let ddi_mountpoint = self.ddi_mountpoint();
        let label = self.label.clone();
        tracing::trace!(?ddi_mountpoint, ?label, "Reading mountpoint from DDI");

        let file_config = std::fs::read_to_string(&self.file)?;
        let config: RepartConfig = serde_systemd_unit::from_str(&file_config)?;

        tracing::trace!(?config, "Reading mountpoint from config file");

        let mut it = config
            .partition
            .mount_point_as_tuple()
            .into_iter()
            .peekable();
        if it.peek().is_some() {
            Ok(it.collect())
        } else if let Some(mntpoint) = self.ddi_mountpoint() {
            Ok(vec![(mntpoint.to_owned(), None)])
        } else {
            Ok(vec![])
        }
    }
}

#[cfg(test)]
mod tests {
    use tracing_test::traced_test;

    use super::*;
    const OUTPUT_EXAMPLE: &str = include_str!("repart-out.json");

    fn deserialize() -> RepartOutput {
        let val = serde_json::from_str(OUTPUT_EXAMPLE).unwrap();
        // println!("{:#?}", val);
        let output: RepartOutput = val;
        println!("{output:#?}");
        output
    }

    fn partition_fixture() -> RepartPartition {
        RepartPartition {
            part_type: "root-x86-64".to_owned(),
            label: "root-x86-64".to_owned(),
            uuid: uuid::Uuid::nil(),
            partno: 1,
            file: PathBuf::from("templates/wholedisk/50-root.conf"),
            ..Default::default()
        }
    }

    #[test]
    #[traced_test]
    fn test_ddi_mountpoint() {
        let part = partition_fixture();

        tracing::info!(?part, "Testing DDI mountpoint");

        assert_eq!(part.ddi_mountpoint(), Some("/"));

        // part
    }

    #[test]
    #[traced_test]
    fn root_fstab_entry() {
        let fake_output = RepartOutput {
            partitions: vec![partition_fixture()],
        };

        let fstab = fake_output.generate_fstab();

        tracing::info!(?fstab);

        assert!(fstab.unwrap().contains('/'));
    }

    #[test]
    fn test_deserialize() {
        let output = deserialize();
        assert_eq!(output.partitions.len(), 4);
    }

    #[test]
    #[traced_test]
    fn test_mountpoints() {
        let output = deserialize();
        let mountpoints = output
            .mountpoints()
            .collect::<std::collections::BTreeMap<_, _>>();
        println!("{mountpoints:#?}");
        assert_eq!(mountpoints.len(), 3);
        assert!(mountpoints.contains_key("/"));
        // assert_eq!(mountpoints.get("/boot"), Some(&"/dev/sda3".to_owned()));
        // assert_eq!(mountpoints.get("/boot/efi"), Some(&"/dev/sda1".to_owned()));
        // assert_eq!(mountpoints.get("/"), Some(&"/dev/sda4".to_owned()));
    }

    #[test]
    #[traced_test]
    fn test_fstab() {
        let output = deserialize();
        let mountpoints = output.generate_fstab().unwrap();

        println!("{mountpoints}");
    }

    #[test]
    fn get_systemd_version() -> color_eyre::Result<()> {
        let version = systemd_version()?;
        println!("{version}");
        Ok(())
    }
}<|MERGE_RESOLUTION|>--- conflicted
+++ resolved
@@ -49,18 +49,13 @@
 
     /// Generate a /etc/fstab file from the DDI partition types
     ///
-<<<<<<< HEAD
     /// This function may be deprecated when systemd 256 hits f40, or when
     /// we rebase to f41
-    pub fn generate_fstab(&self) -> color_eyre::Result<String> {
-=======
-    /// This function may be deprecated when systemd 256 or 257 properly generates fstab
     ///
     /// # XXX: This will read the config files in the ***CURRENT*** root context
     /// So you must have the same config files in the chroot, or exit the chroot,
     /// run this, then re-enter the chroot.
-    pub fn generate_fstab(&self) -> String {
->>>>>>> a64cd63d
+    pub fn generate_fstab(&self) -> color_eyre::Result<String> {
         let mut fstab = String::new();
 
         let mut partitions = vec![];
