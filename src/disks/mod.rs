--- conflicted
+++ resolved
@@ -24,14 +24,7 @@
 
     disks
         .into_iter()
-<<<<<<< HEAD
-        .filter(lsblk::BlockDevice::is_disk)
-        .filter(|disk| {
-            disk.is_physical() || cfg!(debug_assertions) && disk.name.starts_with("loop")
-        })
-=======
         .filter(|disk| disk.is_disk() && (cfg!(debug_assertions) || disk.is_physical()))
->>>>>>> 321a69a9
         .map(|mut disk| {
             let model = disk
                 .sysfs()
