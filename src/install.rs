--- conflicted
+++ resolved
@@ -13,14 +13,7 @@
 };
 use tee_readwrite::TeeReader;
 
-use crate::consts::get_shim_path;
 use crate::consts::repart_dir;
-<<<<<<< HEAD
-use crate::consts::OS_NAME;
-use crate::util::fs::get_whole_disk;
-use crate::util::fs::partition_number;
-=======
->>>>>>> c5e96951
 use crate::util::sys::check_uefi;
 use crate::{
     backend::postinstall::PostInstallModule,
@@ -65,61 +58,6 @@
             postinstall: crate::CONFIG.read().postinstall.clone(),
         }
     }
-}
-// NOTE: The reason we don't implement this as a `PostInstallModule` is because
-// the tiffin container, during the postinstall phase, doesn't have access to
-// /sys/firmware/efi, which is required to modify the EFI boot entries.
-// Therefore this is implemented as a standalone function.
-
-/// Generate an EFI stub for the bootloader.
-/// 
-/// # Arguments
-/// 
-/// * `esp_partition` - A string that holds the path to the ESP partition (e.g. `/dev/sda1`)
-#[tracing::instrument]
-fn install_efi_stub(esp_partition: Option<String>) -> Result<()> {
-    // two guard clauses for checking EFI and
-    // existence of an ESP partition
-    if !check_uefi() {
-        return Ok(());
-    }
-
-    tracing::debug!(?esp_partition, "Generating EFI stub");
-
-    // if context.esp_partition.is_none() {
-    //     bail!("No ESP partition found, cannot generate EFI stub");
-    // }
-
-    let Some(esp_partition) = esp_partition.as_ref() else {
-        bail!("No ESP partition found, cannot generate EFI stub")
-    };
-    // get the partition number
-    let partition_number = partition_number(esp_partition)?;
-    let esp_disk = get_whole_disk(esp_partition);
-
-    tracing::debug!(?partition_number, "EFI partition number");
-    tracing::debug!(?esp_disk, "EFI disk");
-
-    // Remember to add efibootmgr in the resulting image!
-    let status = Command::new("/usr/sbin/efibootmgr")
-        .arg("--create")
-        .arg("--disk")
-        .arg(esp_disk)
-        .arg("--part")
-        .arg(partition_number.to_string())
-        .arg("--label")
-        .arg(OS_NAME)
-        .arg("--loader")
-        .arg(get_shim_path())
-        .status()?;
-
-    if !status.success() {
-        bail!("Failed to create EFI boot entry");
-    }
-
-    // we will be using efibootmgr
-
-    Ok(())
 }
 
 impl InstallationState {
@@ -262,14 +200,7 @@
             None
         };
 
-<<<<<<< HEAD
-        // Install the EFI stub
-        install_efi_stub(esp_node)?;
-
-        container.run(|| self._inner_sys_setup(fstab))??;
-=======
         container.run(|| self._inner_sys_setup(fstab, esp_node))??;
->>>>>>> c5e96951
 
         Ok(())
     }
