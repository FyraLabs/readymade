--- conflicted
+++ resolved
@@ -4,14 +4,8 @@
 pub const OS_NAME: &str = "Ultramarine Linux";
 pub const LIVE_BASE: &str = "/dev/mapper/live-base";
 pub const ROOTFS_BASE: &str = "/run/rootfsbase";
-pub const OS_NAME: &str = "Ultramarine";
 const REPART_DIR: &str = "/usr/share/readymade/repart-cfgs/";
-<<<<<<< HEAD
-const EFI_SHIM_X86_64: &str = "\\EFI\\fedora\\shimx64.efi";
-const EFI_SHIM_AA64: &str = "\\EFI\\fedora\\shimaa64.efi";
-=======
 
->>>>>>> c5e96951
 pub fn repart_dir() -> PathBuf {
     PathBuf::from(std::env::var("READYMADE_REPART_DIR").unwrap_or_else(|_| REPART_DIR.into()))
 }
